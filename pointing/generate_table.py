--- conflicted
+++ resolved
@@ -13,17 +13,6 @@
 
     # IPOPT
     use_ipopt = True
-<<<<<<< HEAD
-    weights = np.array([100, 1, 1, 100000])
-    ocp = prepare_ocp(biorbd_model=biorbd_model_ip, final_time=2, n_shooting=50, use_sx=not use_ipopt, weights=weights)
-    solver_ipopt = Solver.IPOPT()
-    solver_ipopt.set_linear_solver("ma57")
-    solver_ipopt.set_print_level(0)
-
-    # --- Solve the program --- #
-    tic = time()
-    sol = ocp.solve(solver_ipopt)
-=======
     use_excitations = True
     use_collocation = False
     if use_excitations:
@@ -39,13 +28,14 @@
         use_excitations=use_excitations,
         use_collocation=use_collocation,
     )
-    opts = {"linear_solver": "ma57", "hessian_approximation": "exact", "print_level": 0}
-    solver = Solver.IPOPT
+    solver_ipopt = Solver.IPOPT()
+    solver_ipopt.set_linear_solver("ma57")
+    solver_ipopt.set_print_level(0)
 
     # --- Solve the program --- #
     tic = time()
-    sol = ocp.solve(solver=solver, solver_options=opts)
->>>>>>> 123df7d3
+    sol = ocp.solve(solver_ipopt)
+
     toc = time() - tic
     sol_merged = sol.merge_phases()
 
@@ -62,8 +52,15 @@
     use_ipopt = False
     use_excitations = True
     biorbd_model_ac = biorbd.Model(model_path)
-<<<<<<< HEAD
-    ocp = prepare_ocp(biorbd_model=biorbd_model_ac, final_time=2, n_shooting=50, use_sx=not use_ipopt, weights=weights)
+
+    ocp = prepare_ocp(
+        biorbd_model=biorbd_model_ac,
+        final_time=2,
+        n_shooting=200,
+        use_sx=not use_ipopt,
+        weights=weights,
+        use_excitations=use_excitations,
+    )
     solver_acados = Solver.ACADOS()
     solver_acados.set_sim_method_num_steps(5)
     solver_acados.set_convergence_tolerance(1e-8)
@@ -73,27 +70,6 @@
 
     # --- Solve the program --- #
     sol = ocp.solve(solver_acados)
-=======
-    ocp = prepare_ocp(
-        biorbd_model=biorbd_model_ac,
-        final_time=2,
-        n_shooting=200,
-        use_sx=not use_ipopt,
-        weights=weights,
-        use_excitations=use_excitations,
-    )
-    opts = {
-        "sim_method_num_steps": 5,
-        "tol": 1e-8,
-        "integrator_type": "ERK",
-        "hessian_approx": "GAUSS_NEWTON",
-        "print_level": 0,
-    }
-    solver = Solver.ACADOS
-
-    # --- Solve the program --- #
-    sol = ocp.solve(solver=solver, solver_options=opts)
->>>>>>> 123df7d3
 
     out.solver.append(out.Solver("Acados"))
     out.solver[1].n_iteration = sol.iterations
