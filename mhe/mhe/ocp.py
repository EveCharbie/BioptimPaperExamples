import pickle

import biorbd_casadi as biorbd
import numpy as np
from casadi import MX, Function
from bioptim import (
    OptimalControlProgram,
    MovingHorizonEstimator,
    ObjectiveList,
    ObjectiveFcn,
    DynamicsList,
    DynamicsFcn,
    BoundsList,
    QAndQDotBounds,
    InitialGuess,
    InterpolationType,
<<<<<<< HEAD
    Solver,
=======
    Bounds,
>>>>>>> 123df7d3
)


def muscle_forces(q: MX, qdot: MX, a: MX, controls: MX, model: biorbd.Model):
    """
    Compute muscle force
    Parameters
    ----------
    q: MX
        Symbolic value of joint angle
    qdot: MX
        Symbolic value of joint velocity
    a: MX
        Symbolic activation
    controls: int
        Symbolic value of activations
    model: biorbd.Model
        biorbd model build with the bioMod
    Returns
    -------
    List of muscle forces
    """
    muscle_states = model.stateSet()
    for k in range(model.nbMuscles()):
        muscle_states[k].setActivation(controls[k])
    return model.muscleForces(muscle_states, q, qdot).to_mx()


def get_reference_data(file_path):
    with open(file_path, "rb") as file:
        data = pickle.load(file)
    states = data["data"][0]
    controls = data["data"][1]
    return states["q"][:, :], states["qdot"][:, :], states["muscles"][:, :], controls["muscles"][:, :]


def muscle_force_func(biorbd_model: biorbd.Model):
    """
    Define Casadi function to use muscle_forces
    Parameters
    ----------
    biorbd_model: biorbd.Model
        biorbd model build with the bioMod
    """
    q_mx = MX.sym("qMX", biorbd_model.nbQ(), 1)
    dq_mx = MX.sym("dq_mx", biorbd_model.nbQ(), 1)
    a_mx = MX.sym("a_mx", biorbd_model.nbMuscles(), 1)
    u_mx = MX.sym("u_mx", biorbd_model.nbMuscles(), 1)
    return Function(
        "MuscleForce",
        [q_mx, dq_mx, a_mx, u_mx],
        [muscle_forces(q_mx, dq_mx, a_mx, u_mx, biorbd_model)],
        ["qMX", "dq_mx", "a_mx", "u_mx"],
        ["Force"],
    ).expand()


def generate_noise(biorbd_model, q: np.array, q_noise_lvl: float):
    """
    Generate random Centered Gaussian noise apply on joint angles
    Parameters
    ----------
    biorbd_model: biorbd.Model
        biorbd model build with the bioMod
    q: np.array
        Array of reference joint angles
    q_noise_lvl: float
        Standard deviation value in percent
    Returns
    ---------
    Array of noisy joint angles
    """
    n_q = biorbd_model.nbQ()
    q_noise = np.ndarray((n_q, q.shape[1]))
    for i in range(n_q):
        noise = np.random.normal(0, abs(q_noise_lvl * (np.random.rand(1, q.shape[1]) * 0.01)))
        q_noise[i, :] = q[i, :] + noise
    return q_noise


def define_objective(target_q: np.array, iteration: int, rt_ratio: int, ns_mhe: int, use_noise=True):
    """
    Define the objective function for the ocp
    Parameters
    ----------
    target_q: np.array
        State to track
    iteration: int
        Current iteration
    rt_ratio: int
        Value of the reference data ratio to send to the estimator
    ns_mhe: int
        Size of the windows
    use_noise: bool
        True if noisy reference data
    Returns
    ---------
    The objective function
    """
    objectives = ObjectiveList()
    if use_noise is not True:
        weight = {"track_state": 10000, "min_control": 100, "min_dq": 100, "min_q": 100}
    else:
        weight = {"track_state": 1000, "min_control": 10, "min_dq": 10, "min_q": 10}

    objectives.add(
        ObjectiveFcn.Lagrange.MINIMIZE_CONTROL, key="muscles", weight=weight["min_control"], multi_thread=False
    )
    objectives.add(ObjectiveFcn.Lagrange.MINIMIZE_STATE, key="q", weight=weight["min_q"], multi_thread=False)
    objectives.add(ObjectiveFcn.Lagrange.MINIMIZE_STATE, key="qdot", weight=weight["min_dq"], multi_thread=False)
    target_q = get_target(target_q, ns_mhe, rt_ratio, iteration)
    objectives.add(
        ObjectiveFcn.Lagrange.TRACK_STATE, key="q", weight=weight["track_state"], target=target_q, multi_thread=False
    )
    return objectives


def get_target(q_ref, ns_mhe, rt_ratio, iteration):
    return q_ref[:, ::rt_ratio][:, iteration : (ns_mhe + 1 + iteration)]


def prepare_mhe(
    biorbd_model: biorbd.Model, final_time: float, n_shooting: int, x_ref: np.ndarray, rt_ratio: int, use_noise: bool
):
    """
    Prepare to build a blank ocp witch will be update several times
    Parameters
    ----------
    biorbd_model: biorbd.Model
        biorbd model build with the bioMod
    final_time: float
        The time at the final node
    n_shooting: int
        The number of shooting points
    x_ref: np.ndarray
        The reference position
    rt_ratio

    Returns
    -------
    The blank OptimalControlProgram
    """

    q_ref = x_ref[: biorbd_model.nbQ(), 0 : n_shooting * rt_ratio]
    # Add objective functions
    objective_functions = define_objective(q_ref, 0, rt_ratio, n_shooting, use_noise=use_noise)

    # Dynamics
    dynamics = DynamicsList()
    dynamics.add(DynamicsFcn.MUSCLE_DRIVEN)

    # Path constraint
    x_bounds = BoundsList()
    x_bounds.add(bounds=QAndQDotBounds(biorbd_model))

    # Define control path constraint
    x_bounds = BoundsList()
    x_bounds.add(bounds=QAndQDotBounds(biorbd_model))
    x_bounds[0].min[: biorbd_model.nbQ(), 0] = q_ref[:, 0] - 0.1
    x_bounds[0].max[: biorbd_model.nbQ(), 0] = q_ref[:, 0] + 0.1

    u_bounds = BoundsList()
    u_bounds.add([0] * biorbd_model.nbMuscles(), [1] * biorbd_model.nbMuscles())

    x_init = InitialGuess(x_ref[:, : n_shooting + 1], interpolation=InterpolationType.EACH_FRAME)
    u_init = InitialGuess([0.2] * biorbd_model.nbMuscles(), interpolation=InterpolationType.CONSTANT)

    # ------------- #
    mhe = MovingHorizonEstimator(
        biorbd_model,
        dynamics,
        n_shooting,
        final_time,
        x_bounds=x_bounds,
        u_bounds=u_bounds,
        x_init=x_init,
        u_init=u_init,
        objective_functions=objective_functions,
        use_sx=True,
        n_threads=8,
    )

<<<<<<< HEAD
    solver = Solver.ACADOS()
    solver.set_convergence_tolerance(1e-10)
    solver._set_nlp_solver_tol_stat = 1e-8
    solver.set_integrator_type("IRK")
    solver.set_nlp_solver_type("SQP")
    solver.set_sim_method_num_steps(1)
    solver.set_print_level(0)
    solver.set_maximum_iterations(30)

    return mhe, solver
=======
    solver_options = {
        "nlp_solver_tol_comp": 1e-5,
        "nlp_solver_tol_eq": 1e-5,
        "nlp_solver_tol_stat": 1e-5,
        "integrator_type": "IRK",
        "nlp_solver_type": "SQP",
        "sim_method_num_steps": 1,
        "print_level": 0,
        "nlp_solver_max_iter": 20,
    }

    return mhe, solver_options
>>>>>>> 123df7d3


def update_mhe(mhe, i, _, q_ref, ns_mhe, rt_ratio, final_time_index):
    target = get_target(q_ref, ns_mhe, rt_ratio, i)
    mhe.update_objectives_target(target, list_index=3)
    return i < final_time_index


def prepare_short_ocp(model_path: str, final_time: float, n_shooting: int):
    """
    Prepare to build a blank short ocp to use single shooting bioptim function
    Parameters
    ----------
    model_path: str
        path to bioMod
    final_time: float
        The time at the final node
    n_shooting: int
        The number of shooting points
    Returns
    -------
    The blank OptimalControlProgram
    """
    biorbd_model = biorbd.Model(model_path)

    # Add objective functions
    objective_functions = ObjectiveList()

    # Dynamics
    dynamics = DynamicsList()
    dynamics.add(DynamicsFcn.MUSCLE_DRIVEN, expand=False)

    # Path constraint
    x_bounds = BoundsList()
    x_bounds.add(bounds=QAndQDotBounds(biorbd_model))

    # Define control path constraint
    u_bounds = BoundsList()
    u_bounds.add([0] * biorbd_model.nbMuscles(), [1] * biorbd_model.nbMuscles())

    x_init = [0] * biorbd_model.nbQ() * 2
    x_init = InitialGuess(x_init)
    u_init = InitialGuess([0] * biorbd_model.nbMuscles())

    # ------------- #

    return OptimalControlProgram(
        biorbd_model,
        dynamics,
        n_shooting,
        final_time,
        x_init,
        u_init,
        x_bounds,
        u_bounds,
        objective_functions,
        use_sx=True,
    )<|MERGE_RESOLUTION|>--- conflicted
+++ resolved
@@ -14,11 +14,7 @@
     QAndQDotBounds,
     InitialGuess,
     InterpolationType,
-<<<<<<< HEAD
     Solver,
-=======
-    Bounds,
->>>>>>> 123df7d3
 )
 
 
@@ -201,31 +197,15 @@
         n_threads=8,
     )
 
-<<<<<<< HEAD
     solver = Solver.ACADOS()
-    solver.set_convergence_tolerance(1e-10)
-    solver._set_nlp_solver_tol_stat = 1e-8
+    solver.set_convergence_tolerance(1e-5)
     solver.set_integrator_type("IRK")
     solver.set_nlp_solver_type("SQP")
     solver.set_sim_method_num_steps(1)
     solver.set_print_level(0)
-    solver.set_maximum_iterations(30)
+    solver.set_maximum_iterations(20)
 
     return mhe, solver
-=======
-    solver_options = {
-        "nlp_solver_tol_comp": 1e-5,
-        "nlp_solver_tol_eq": 1e-5,
-        "nlp_solver_tol_stat": 1e-5,
-        "integrator_type": "IRK",
-        "nlp_solver_type": "SQP",
-        "sim_method_num_steps": 1,
-        "print_level": 0,
-        "nlp_solver_max_iter": 20,
-    }
-
-    return mhe, solver_options
->>>>>>> 123df7d3
 
 
 def update_mhe(mhe, i, _, q_ref, ns_mhe, rt_ratio, final_time_index):
